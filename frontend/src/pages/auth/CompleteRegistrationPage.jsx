--- conflicted
+++ resolved
@@ -187,8 +187,6 @@
     }
   }
 
-<<<<<<< HEAD
-=======
   // Development utility retained for reference; disable unused var linting via comment
   /* eslint-disable no-unused-vars */
   async function clearUsers() {
@@ -208,8 +206,6 @@
   }
   /* eslint-enable no-unused-vars */
 
-  // Render functions
->>>>>>> db0205f8
   function renderStep1() {
     return (
       <motion.div initial={{ opacity: 0, x: 20 }} animate={{ opacity: 1, x: 0 }} className="text-center">
