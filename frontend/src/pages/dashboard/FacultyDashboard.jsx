import { useState, useEffect } from "react";
import { motion } from "framer-motion";
import { Key, KeyRound, List, RefreshCw } from "lucide-react";
import { useKeyStore } from "../../store/keyStore";
import { useAuthStore } from "../../store/authStore";
import BottomNavigation from "../../components/ui/BottomNavigation";
import KeyCard from "../../components/keys/KeyCard";
import QRCode from "react-qr-code";
import SearchBar from "../../components/keys/SearchBar";
import SearchResults from "../../components/keys/SearchResults";
import FrequentlyUsedSection from "../../components/keys/FrequentlyUsedSection";
import DepartmentsSection from "../../components/keys/DepartmentsSection";
import DepartmentView from "../../components/keys/DepartmentView";
import { CheckCircle } from "lucide-react";
import socketService from "../../services/socketService";
import { config } from "../../utils/config";

const FacultyDashboard = () => {
  const [activeTab, setActiveTab] = useState("taken");
  const [searchQuery, setSearchQuery] = useState("");
  const [showQRModal, setShowQRModal] = useState(false);
  const [qrData, setQrData] = useState(null);
  const [qrSecondsLeft, setQrSecondsLeft] = useState(20);
  const [qrExpired, setQrExpired] = useState(false);
  const [selectedDepartment, setSelectedDepartment] = useState(null);
  const [qrCollected, setQrCollected] = useState(false);

  const { user } = useAuthStore();
  const {
    keys,
    frequentlyUsedKeys,
    usageCounts,
    getTakenKeys,
    generateKeyRequestQR,
    generateKeyReturnQR,
    fetchKeys,
    fetchTakenKeys,
    fetchUserFrequentlyUsedKeys,
    isLoadingTakenKeys,
  } = useKeyStore();

  const handleTabChange = (tabId) => {
    setActiveTab(tabId);
    if (tabId === "taken" && user) {
      fetchTakenKeys(user.id).catch(console.error);
    }
  };

  useEffect(() => {
    if (user) {
      fetchKeys().catch(console.error);
      fetchTakenKeys(user.id).catch(console.error);
      fetchUserFrequentlyUsedKeys().catch(console.error);
    }
  }, [user, fetchKeys, fetchTakenKeys, fetchUserFrequentlyUsedKeys]);

  const takenKeys = getTakenKeys(user?.id);

  const tabs = [
    {
      id: "taken",
      label: "My Keys",
      icon: <KeyRound className="w-6 h-6" />,
      badge: takenKeys.length > 0 ? takenKeys.length : null,
    },
    {
      id: "keylist",
      label: "All Keys",
      icon: <List className="w-6 h-6" />,
    },
  ];

  const handleRequestKey = async (keyId) => {
    try {
      if (!user?.id) {
        throw new Error('User not authenticated or user ID missing');
      }

      if (!keyId) {
        throw new Error('Key ID is required');
      }

      // Generate QR code for key request
      const qrData = await generateKeyRequestQR(keyId, user.id);
      // Attach key metadata for better UX in the modal (e.g., show key number)
      const selectedKey = keys.find(k => k.id === keyId);
      const qrDataWithMeta = selectedKey?.keyNumber
        ? { ...qrData, keyNumber: selectedKey.keyNumber }
        : qrData;
      setQrData(qrDataWithMeta);
      setShowQRModal(true);
      setQrExpired(false);
      setQrCollected(false); // reset
    } catch (error) {
      console.error("Request key error:", error);
      // Show error to user
      alert(`Error generating QR code: ${error.message}`);
    }
  };

  // Countdown timer for QR modal using config.qr.validitySeconds
  useEffect(() => {
    const MAX_SECONDS = config.qr.validitySeconds;
    if (!showQRModal || !qrData?.timestamp) return;

    const update = () => {
      const createdAt = new Date(qrData.timestamp).getTime();
      const elapsed = Math.max(0, Math.floor((Date.now() - createdAt) / 1000));
      const left = Math.max(0, MAX_SECONDS - elapsed);
      setQrSecondsLeft(left);
      setQrExpired(left <= 0);
    };

    update();
    const id = setInterval(update, 500);
    return () => clearInterval(id);
  }, [showQRModal, qrData]);

  // Listen for request QR collected via sockets
  useEffect(() => {
    if (!showQRModal || !qrData) return;
    try { socketService.connect(); } catch {}

    const onEvent = (data) => {
      try {
        if (data?.action !== 'qr-request') return;
        const eventKeyId = data.key?._id || data.key?.id;
        if (eventKeyId === qrData.keyId && data.requestingUserId === user?.id) {
          setQrCollected(true);
          setQrExpired(false);
        }
      } catch {}
    };

    socketService.on('userKeyUpdated', onEvent);
    socketService.on('keyUpdated', onEvent);
    return () => {
      socketService.off('userKeyUpdated', onEvent);
      socketService.off('keyUpdated', onEvent);
    };
  }, [showQRModal, qrData, user?.id]);

  const handleRegenerateRequestQR = async () => {
    if (!qrData?.keyId || !user?.id) return;
    try {
      const newQR = await generateKeyRequestQR(qrData.keyId, user.id);
      const selectedKey = keys.find(k => k.id === qrData.keyId);
      const withMeta = selectedKey?.keyNumber ? { ...newQR, keyNumber: selectedKey.keyNumber } : newQR;
      setQrData(withMeta);
      setQrExpired(false);
      setQrCollected(false);
    } catch (e) {
      console.error('Failed to regenerate request QR:', e);
    }
  };

  const handleReturnKey = async (keyId) => {
    if (!user?.id || !keyId) return null;
    return await generateKeyReturnQR(keyId, user.id);
  };

  const handleDepartmentClick = (department) => setSelectedDepartment(department);
  const handleBackToDepartments = () => setSelectedDepartment(null);

  const renderTabContent = () => {
    switch (activeTab) {
      case "taken":
        return (
          <div className="flex-1 p-4 pb-20">
            <SearchBar searchQuery={searchQuery} setSearchQuery={setSearchQuery} />
            {searchQuery.trim() && (
              <SearchResults
                searchQuery={searchQuery}
                keys={keys}
                onRequestKey={handleRequestKey}
                onReturnKey={handleReturnKey}
                userRole="faculty"
              />
            )}
            {!searchQuery.trim() && (
              <>
                <div className="flex items-center justify-between mb-6">
                  <h2 className="text-2xl font-bold text-white">My Keys</h2>
                  <div className="flex items-center gap-3">
                    <div className="bg-gradient-to-r from-blue-600 to-cyan-400/40 text-white px-3 py-1 rounded-full text-sm font-medium border border-blue-600/30 drop-shadow-[0_0_8px_rgba(59,130,246,0.5)]">
                      {takenKeys.length} Taken
                    </div>
                    <button
                      onClick={() => fetchTakenKeys(user?.id)}
                      disabled={isLoadingTakenKeys}
                      className="p-2 bg-blue-600/20 hover:bg-blue-600/30 text-blue-300 rounded-lg border border-blue-600/30 transition-colors disabled:opacity-50 disabled:cursor-not-allowed"
                      title="Refresh taken keys"
                    >
                      <RefreshCw className={`w-4 h-4 ${isLoadingTakenKeys ? 'animate-spin' : ''}`} />
                    </button>
                  </div>
                </div>
                {isLoadingTakenKeys ? (
                  <div className="text-center py-12">
                    <p className="text-gray-400 text-lg">Loading taken keys...</p>
                  </div>
                ) : takenKeys.length === 0 ? (
                  <div className="text-center py-12">
                    <Key className="w-16 h-16 text-gray-400 mx-auto mb-4" />
                    <p className="text-gray-400 text-lg">No keys taken</p>
                    <p className="text-gray-500 text-sm mt-2">Go to Key List to request keys</p>
                  </div>
                ) : (
                  <div className="space-y-4">
                    {takenKeys.map((key) => (
                      <KeyCard
                        key={key.id}
                        keyData={key}
                        variant="taken"
                        onReturnKey={handleReturnKey}
                        showQR={false}
                        userRole="faculty"
                      />
                    ))}
                  </div>
                )}
              </>
            )}
          </div>
        );

      case "keylist":
        return (
          <div className="flex-1 p-4 pb-20">
            <SearchBar searchQuery={searchQuery} setSearchQuery={setSearchQuery} />
            {!selectedDepartment && searchQuery.trim() && (
              <SearchResults
                searchQuery={searchQuery}
                keys={keys}
                onRequestKey={handleRequestKey}
                onReturnKey={handleReturnKey}
                userRole="faculty"
              />
            )}
            {selectedDepartment ? (
              <DepartmentView
                department={selectedDepartment}
                keys={keys}
                searchQuery={searchQuery}
                onRequestKey={handleRequestKey}
                onBack={handleBackToDepartments}
              />
            ) : (
              <>
                <FrequentlyUsedSection
                  keys={frequentlyUsedKeys}
                  availabilityFilter="all"
                  onRequestKey={handleRequestKey}
                  usageCounts={usageCounts}
                />
                <DepartmentsSection
                  keys={keys}
                  onDepartmentClick={handleDepartmentClick}
                  selectedDepartment={selectedDepartment}
                />
              </>
            )}
          </div>
        );

      default:
        return null;
    }
  };

  return (
    <div className="min-h-screen bg-gradient-to-br from-gray-900 via-gray-800 to-gray-900 flex flex-col">
      {/* Header */}
      <div className="p-4 border-b border-white/20">
        <div className="flex items-center justify-between">
          <div>
            <h1 className="text-2xl font-bold text-white">Faculty Dashboard</h1>
            <p className="text-gray-300">Welcome, {user?.name}</p>
          </div>        </div>
      </div>

      {/* Content */}
      {renderTabContent()}

      {/* Bottom Navigation */}
      <BottomNavigation tabs={tabs} activeTab={activeTab} onTabChange={handleTabChange} />

      {/* QR Request Modal */}
      {showQRModal && qrData && (
        <div className="fixed inset-0 bg-black/50 flex items-center justify-center z-50 p-4">
          <motion.div
            initial={{ opacity: 0, scale: 0.9 }}
            animate={{ opacity: 1, scale: 1 }}
            className="bg-white rounded-xl p-6 max-w-sm w-full"
          >
            <div className="flex items-center justify-between mb-4">
              <h3 className="text-xl font-bold text-gray-900 m-auto">
                {qrData?.type === 'key-return'
                  ? `Return Key ${qrData?.keyNumber ? `#${qrData.keyNumber}` : ''}`
                  : `Request Key ${qrData?.keyNumber ? `#${qrData.keyNumber}` : ''}`}
              </h3>
              <button
                onClick={() => { setShowQRModal(false); setQrCollected(false); }}
                className="p-1 rounded-full hover:bg-gray-100 transition-colors"
              ></button>
            </div>
            <div className="text-center">
<<<<<<< HEAD
          
              {qrCollected ? (
                <>
                  <div className="flex justify-center mb-4">
                    <CheckCircle className="w-20 h-20 text-green-600" />
                  </div>
                  <p className="text-center text-green-700 font-semibold mb-4">
                    QR collected by security
                  </p>
                </>
              ) : (
                <>
                  <div className="flex justify-center mb-4">
                    <QRCode value={JSON.stringify(qrData)} size={200} />
                  </div>
                  <p className="text-gray-900 mb-2 text-center text-sm whitespace-nowrap">
                    {qrData.type === 'key-request'
                      ? 'Show this QR code to security to request the key'
                      : 'Show this QR code to security to return the key'
                    }
                  </p>
                  <p className={`text-center mb-4 text-sm font-bold ${qrExpired ? 'text-red-600 font-medium' : 'text-gray-900'}`}>
                    {qrExpired ? 'QR expired' : `Expires in ${String(Math.floor(qrSecondsLeft / 60)).padStart(2,'0')}:${String(qrSecondsLeft % 60).padStart(2,'0')}`}
                  </p>
                </>
              )}
=======
              <div className="flex justify-center mb-4">
                <QRCode value={JSON.stringify(qrData)} size={200} />
              </div>
              <p className="text-gray-900 mb-2 text-center text-sm whitespace-nowrap">
                {qrData.type === 'key-request'
                  ? 'Show this QR code to security to request the key'
                  : 'Show this QR code to security to return the key'}
              </p>
              <p className={`text-center mb-4 text-sm font-bold ${qrExpired ? 'text-red-600 font-medium' : 'text-gray-900'}`}>
                {qrExpired ? 'QR expired' : `Expires in ${String(Math.floor(qrSecondsLeft / 60)).padStart(2,'0')}:${String(qrSecondsLeft % 60).padStart(2,'0')}`}
              </p>
>>>>>>> 96338847
              {/* <div className="bg-gray-50 rounded-lg p-3 mb-4">
                <p className="text-sm text-gray-500">
                  {qrData.type === 'key-request' ? 'Request ID:' : 'Return ID:'}
                </p>
                <p className="text-xs font-mono text-gray-700 break-all">
                  {qrData.requestId || qrData.returnId}
                </p>
              </div> */}
              {qrExpired ? (
                <div className="flex gap-3">
                  <button
                    onClick={handleRegenerateRequestQR}
                    className="flex-1 bg-blue-600 hover:bg-blue-700 text-white py-2 px-4 rounded-lg font-medium transition-colors"
                  >
                    Regenerate
                  </button>
                  <button
                    onClick={() => { setShowQRModal(false); setQrCollected(false); }}
                    className="flex-1 bg-gray-100 hover:bg-gray-200 text-gray-800 border border-gray-200 py-2 px-4 rounded-lg font-medium transition-colors"
                  >
                    Close
                  </button>
                </div>
              ) : (
                <button
                  onClick={() => { setShowQRModal(false); setQrCollected(false); }}
                  className="w-full bg-gray-600 hover:bg-gray-700 text-white py-2 px-4 rounded-lg font-medium transition-colors"
                >
                  {qrCollected ? 'Done' : 'Close'}
                </button>
              )}
            </div>
          </motion.div>
        </div>
      )}
    </div>
  );
};

export default FacultyDashboard;<|MERGE_RESOLUTION|>--- conflicted
+++ resolved
@@ -305,34 +305,6 @@
               ></button>
             </div>
             <div className="text-center">
-<<<<<<< HEAD
-          
-              {qrCollected ? (
-                <>
-                  <div className="flex justify-center mb-4">
-                    <CheckCircle className="w-20 h-20 text-green-600" />
-                  </div>
-                  <p className="text-center text-green-700 font-semibold mb-4">
-                    QR collected by security
-                  </p>
-                </>
-              ) : (
-                <>
-                  <div className="flex justify-center mb-4">
-                    <QRCode value={JSON.stringify(qrData)} size={200} />
-                  </div>
-                  <p className="text-gray-900 mb-2 text-center text-sm whitespace-nowrap">
-                    {qrData.type === 'key-request'
-                      ? 'Show this QR code to security to request the key'
-                      : 'Show this QR code to security to return the key'
-                    }
-                  </p>
-                  <p className={`text-center mb-4 text-sm font-bold ${qrExpired ? 'text-red-600 font-medium' : 'text-gray-900'}`}>
-                    {qrExpired ? 'QR expired' : `Expires in ${String(Math.floor(qrSecondsLeft / 60)).padStart(2,'0')}:${String(qrSecondsLeft % 60).padStart(2,'0')}`}
-                  </p>
-                </>
-              )}
-=======
               <div className="flex justify-center mb-4">
                 <QRCode value={JSON.stringify(qrData)} size={200} />
               </div>
@@ -344,7 +316,6 @@
               <p className={`text-center mb-4 text-sm font-bold ${qrExpired ? 'text-red-600 font-medium' : 'text-gray-900'}`}>
                 {qrExpired ? 'QR expired' : `Expires in ${String(Math.floor(qrSecondsLeft / 60)).padStart(2,'0')}:${String(qrSecondsLeft % 60).padStart(2,'0')}`}
               </p>
->>>>>>> 96338847
               {/* <div className="bg-gray-50 rounded-lg p-3 mb-4">
                 <p className="text-sm text-gray-500">
                   {qrData.type === 'key-request' ? 'Request ID:' : 'Return ID:'}
