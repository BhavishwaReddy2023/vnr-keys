--- conflicted
+++ resolved
@@ -30,16 +30,11 @@
   onRequestKey,
   onBack,
 }) => {
-<<<<<<< HEAD
-	const [availabilityFilter, setAvailabilityFilter] = useState("all");
+  const [availabilityFilter, setAvailabilityFilter] = useState("all");
 
 	const departmentKeys = keys.filter(key => key.department === department);
 	const filteredBySearch = departmentKeys.filter(key => matchesSearch(key, searchQuery));
 	const finalKeys = applyAvailabilityFilter(filteredBySearch, availabilityFilter);
-=======
-  const [availabilityFilter, setAvailabilityFilter] = useState("all");
->>>>>>> 6bc3acb5
-
   const departmentKeys = keys.filter((key) => key.category === department);
   const filteredBySearch = departmentKeys.filter((key) =>
     matchesSearch(key, searchQuery)
