import { motion } from "framer-motion";
import {
  Clock,
  MapPin,
  User,
  Star,
  QrCode,
  CheckCircle,
  TrendingUp,
} from "lucide-react";
import QRCode from "react-qr-code";
import { useState } from "react";

const KeyCard = ({
  keyData,
  variant = "default", // "default", "available", "unavailable", "taken"
  onRequestKey,
  onCollectKey,
  onToggleFrequent,
  onReturnKey,
  showQR = false,
  qrData = null,
  usageCount,
<<<<<<< HEAD
=======
  userRole // "faculty", "security", "admin"
>>>>>>> 152f48a1
}) => {
  const [showQRModal, setShowQRModal] = useState(false);
  const [localQRData, setLocalQRData] = useState(null);
  const [isGeneratingQR, setIsGeneratingQR] = useState(false);

  const getStatusColor = () => {
    switch (keyData.status) {
      case "available":
        return "bg-indigo-500/20 text-indigo-300 border-indigo-400/40";
      case "unavailable":
        return "bg-red-500/20 text-red-300 border-red-400/40";
      default:
        return "bg-gray-700/40 text-gray-300 border-gray-600/40";
    }
  };

  const getStatusIcon = () => {
    switch (keyData.status) {
      case "available":
        return <CheckCircle className="w-4 h-4" />;
      case "unavailable":
        return <Clock className="w-4 h-4" />;
      default:
        return null;
    }
  };

  const formatTime = (timestamp) => {
    if (!timestamp) return "";
    try {
      const date = new Date(timestamp);
      const now = new Date();
      const diffInHours = Math.floor((now - date) / (1000 * 60 * 60));

      if (diffInHours < 1) {
        const diffInMinutes = Math.floor((now - date) / (1000 * 60));
        return `${diffInMinutes} minutes ago`;
      } else if (diffInHours < 24) {
        return `${diffInHours} hours ago`;
      } else {
        const diffInDays = Math.floor(diffInHours / 24);
        return `${diffInDays} days ago`;
      }
    } catch (error) {
      return "";
    }
  };

  const handleRequestKey = () => {
    if (onRequestKey) onRequestKey(keyData.id);
  };

  const handleReturnKeyClick = async () => {
    if (onReturnKey) {
      setIsGeneratingQR(true);
      try {
        const qrData = await onReturnKey(keyData.id);
        setLocalQRData(qrData);
        setShowQRModal(true);
      } catch (error) {
        console.error("Error generating return QR:", error);
      } finally {
        setIsGeneratingQR(false);
      }
    }
  };

  const handleCollectKey = () => {
    if (onCollectKey) onCollectKey(keyData.id);
  };

  const handleToggleFrequent = () => {
    if (onToggleFrequent) onToggleFrequent(keyData.id);
  };

  return (
    <>
      <motion.div
        initial={{ opacity: 0, y: 20 }}
        animate={{ opacity: 1, y: 0 }}
        className="bg-gray-800 border border-gray-700 rounded-2xl p-5
          transition-all duration-500
          hover:shadow-[0_0_20px_rgba(99,102,241,0.5)] hover:border-indigo-500"
      >
        {/* Header */}
        <div className="flex items-start justify-between mb-3">
          <div className="flex-1">
            <div className="flex items-center gap-2 mb-1">
              <h3 className="text-lg font-bold text-white">
                Key #{keyData.keyNumber}
              </h3>
              <span
                className={`px-2 py-1 rounded-full text-xs font-medium border flex items-center gap-1 ${getStatusColor()}`}
              >
                {getStatusIcon()}
                <span className="capitalize">{keyData.status}</span>
              </span>
            </div>
            <p className="text-indigo-300 font-medium">{keyData.keyName}</p>
            {usageCount && (
              <div className="flex items-center gap-1 mt-1">
                <TrendingUp className="w-3 h-3 text-blue-400" />
                <span className="text-xs text-blue-400 font-medium">
                  Used {usageCount} time{usageCount !== 1 ? "s" : ""}
                </span>
              </div>
            )}
          </div>
        </div>

        {/* Location */}
        <div className="flex items-center gap-2 mb-3 text-gray-400">
          <MapPin className="w-4 h-4" />
          <span className="text-sm">{keyData.location}</span>
        </div>

        {/* Status Info */}
        {keyData.status === "unavailable" && keyData.takenBy && (
          <div className="flex items-center gap-2 mb-3 text-gray-400">
            <User className="w-4 h-4" />
            <span className="text-sm">
              Taken by {keyData.takenBy.name}
              {keyData.takenAt && (
                <span className="text-gray-500 ml-1">
                  • {formatTime(keyData.takenAt)}
                </span>
              )}
            </span>
          </div>
        )}

        {/* QR Code Display */}
        {showQR && qrData && (
          <div className="mb-4 p-3 bg-gray-900 rounded-lg">
            <div className="flex justify-center">
              <QRCode value={JSON.stringify(qrData)} size={120} />
            </div>
            <p className="text-center text-xs text-gray-400 mt-2">
              Show this QR code to security to return the key
            </p>
          </div>
        )}

        {/* Action Buttons */}
        <div className="flex gap-2 mt-4">
<<<<<<< HEAD
          {variant === "default" && keyData.status === "available" && (
            <button
              onClick={handleRequestKey}
              className="flex-1 bg-indigo-600 hover:bg-indigo-700 text-white py-2 px-4 rounded-lg font-medium transition-colors flex items-center justify-center gap-2"
            >
              <QrCode className="w-4 h-4" />
              Generate QR
            </button>
          )}
=======
          {/* QR Generation buttons - only show for non-security users */}
          {userRole !== "security" && (
            <>
              {variant === "default" && keyData.status === "available" && (
                <button
                  onClick={handleRequestKey}
                  className="flex-1 bg-green-600 hover:bg-green-700 text-white py-2 px-4 rounded-lg font-medium transition-colors flex items-center justify-center gap-2"
                >
                  <QrCode className="w-4 h-4" />
                  Generate QR to Request
                </button>
              )}
>>>>>>> 152f48a1

              {variant === "default" && keyData.status === "unavailable" && (
                <div className="flex-1 bg-red-600/20 text-red-300 py-2 px-4 rounded-lg font-medium text-center border border-red-600/30">
                  Not Available
                </div>
              )}

              {variant === "taken" && (
                <button
                  onClick={handleReturnKeyClick}
                  disabled={isGeneratingQR}
                  className="flex-1 bg-blue-600 hover:bg-blue-700 disabled:bg-blue-600/50 disabled:cursor-not-allowed text-white py-2 px-4 rounded-lg font-medium transition-colors flex items-center justify-center gap-2"
                >
                  {isGeneratingQR ? (
                    <>
                      <div className="w-4 h-4 border-2 border-white/30 border-t-white rounded-full animate-spin" />
                      Generating...
                    </>
                  ) : (
                    <>
                      <QrCode className="w-4 h-4" />
                      Show Return QR
                    </>
                  )}
                </button>
              )}
            </>
          )}

          {/* Security-specific actions */}
          {userRole === "security" && variant === "unavailable" && (
            <button
              onClick={handleCollectKey}
              className="flex-1 bg-orange-600 hover:bg-orange-700 text-white py-2 px-4 rounded-lg font-medium transition-colors"
            >
              Collect
            </button>
          )}

          {/* Non-security unavailable key display */}
          {userRole !== "security" && variant === "unavailable" && (
            <div className="flex-1 bg-red-600/20 text-red-300 py-2 px-4 rounded-lg font-medium text-center border border-red-600/30">
              Not Available
            </div>
          )}
        </div>
      </motion.div>

      {/* QR Modal */}
      {showQRModal && (localQRData || qrData) && (
        <div className="fixed inset-0 bg-black/50 flex items-center justify-center z-50 p-4">
          <motion.div
            initial={{ opacity: 0, scale: 0.9 }}
            animate={{ opacity: 1, scale: 1 }}
            className="bg-gray-800 rounded-xl p-6 max-w-sm w-full border border-gray-700"
          >
            <h3 className="text-xl font-bold text-white mb-4 text-center">
              Return Key #{keyData.keyNumber}
            </h3>
            <div className="flex justify-center mb-4">
              <QRCode
                value={JSON.stringify(localQRData || qrData)}
                size={200}
              />
            </div>
            <p className="text-center text-gray-400 mb-4">
              Show this QR code to security to return the key
            </p>
            <button
              onClick={() => {
                setShowQRModal(false);
                setLocalQRData(null);
              }}
              className="w-full bg-gray-700 hover:bg-gray-600 text-white py-2 px-4 rounded-lg font-medium transition-colors"
            >
              Close
            </button>
          </motion.div>
        </div>
      )}
    </>
  );
};

export default KeyCard;<|MERGE_RESOLUTION|>--- conflicted
+++ resolved
@@ -21,10 +21,6 @@
   showQR = false,
   qrData = null,
   usageCount,
-<<<<<<< HEAD
-=======
-  userRole // "faculty", "security", "admin"
->>>>>>> 152f48a1
 }) => {
   const [showQRModal, setShowQRModal] = useState(false);
   const [localQRData, setLocalQRData] = useState(null);
@@ -170,7 +166,6 @@
 
         {/* Action Buttons */}
         <div className="flex gap-2 mt-4">
-<<<<<<< HEAD
           {variant === "default" && keyData.status === "available" && (
             <button
               onClick={handleRequestKey}
@@ -180,20 +175,30 @@
               Generate QR
             </button>
           )}
-=======
-          {/* QR Generation buttons - only show for non-security users */}
-          {userRole !== "security" && (
-            <>
-              {variant === "default" && keyData.status === "available" && (
-                <button
-                  onClick={handleRequestKey}
-                  className="flex-1 bg-green-600 hover:bg-green-700 text-white py-2 px-4 rounded-lg font-medium transition-colors flex items-center justify-center gap-2"
-                >
+
+          {variant === "default" && keyData.status === "unavailable" && (
+            <div className="flex-1 bg-red-600/20 text-red-300 py-2 px-4 rounded-lg font-medium text-center border border-red-600/30">
+              Not Available
+            </div>
+          )}
+
+          {variant === "taken" && (
+            <button
+              onClick={handleReturnKeyClick}
+              disabled={isGeneratingQR}
+              className="flex-1 bg-blue-600 hover:bg-blue-700 disabled:bg-blue-600/50 disabled:cursor-not-allowed text-white py-2 px-4 rounded-lg font-medium transition-colors flex items-center justify-center gap-2"
+            >
+              {isGeneratingQR ? (
+                <>
+                  <div className="w-4 h-4 border-2 border-white/30 border-t-white rounded-full animate-spin" />
+                  Generating...
+                </>
+              ) : (
+                <>
                   <QrCode className="w-4 h-4" />
                   Generate QR to Request
                 </button>
               )}
->>>>>>> 152f48a1
 
               {variant === "default" && keyData.status === "unavailable" && (
                 <div className="flex-1 bg-red-600/20 text-red-300 py-2 px-4 rounded-lg font-medium text-center border border-red-600/30">
